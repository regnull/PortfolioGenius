"""
Portfolio Construction Service for Firebase Cloud Functions
Provides AI-powered portfolio recommendations using multiple financial data sources
"""

import os
import json
from datetime import datetime
from typing import Dict, Any, List
from langchain_openai import ChatOpenAI
from langchain.agents import create_openai_tools_agent, AgentExecutor
from langchain.prompts import ChatPromptTemplate
from google.cloud import firestore
from firestore_utils import safe_firestore_add, safe_firestore_update, clean_string_field, clean_numeric_field, sanitize_for_firestore

# Import tool modules (we'll need to copy these)
from yahoo_finance_tools import get_yahoo_finance_tools
from tiingo_tools import get_tiingo_tools
from brave_search_tools import get_brave_search_tools
from logging_utils import get_logger

logger = get_logger()


class PortfolioService:
    """Service for constructing investment portfolios using AI and financial data tools"""
    
    def __init__(self):
        """Initialize the portfolio service with API keys from environment"""
        self.openai_api_key = os.getenv("OPENAI_API_KEY")
        self.tiingo_api_key = os.getenv("TIINGO_API_KEY")
        self.brave_api_key = os.getenv("BRAVE_API_KEY")
        
        if not self.openai_api_key:
            raise ValueError("OPENAI_API_KEY environment variable is required")
        
        # Initialize Firestore
        self.db = firestore.Client()
        
        # Initialize the language model
        self.llm = ChatOpenAI(
            model="gpt-4o",
            temperature=0.1,
            api_key=self.openai_api_key
        )
        
        # Get all available tools
        self.all_tools = []
        
        # Add Yahoo Finance tools (always available)
        self.all_tools.extend(get_yahoo_finance_tools())
        
        # Add Tiingo tools if API key is available
        if self.tiingo_api_key:
            self.all_tools.extend(get_tiingo_tools())
        
        # Add Brave Search tools if API key is available
        if self.brave_api_key:
            self.all_tools.extend(get_brave_search_tools())
        
        # Define the prompt template for portfolio construction
        self.prompt = ChatPromptTemplate.from_messages([
            ("system", """You are an expert financial advisor and portfolio manager with access to comprehensive financial data and research tools.
            
            Your task is to construct a specific investment portfolio based on the user's requirements.
            
            IMPORTANT: You MUST use the available tools to gather current market data and financial information. Do NOT rely on your training data for current prices, market conditions, or financial metrics.
            
            You have access to the following tools:
            
            YAHOO FINANCE TOOLS:
            - get_stock_price: Get current and historical stock prices from Yahoo Finance
            - get_stock_news: Get recent news articles for companies from Yahoo Finance
            - get_stock_info: Get comprehensive company information and financial metrics
            - get_market_summary: Get market indices and overall market performance
            
            TIINGO TOOLS (if available):
            - get_tiingo_stock_price: Get current and historical stock prices from Tiingo
            - get_tiingo_stock_metadata: Get detailed stock metadata and company information
            - get_tiingo_stock_news: Get curated financial news from Tiingo
            - get_tiingo_fundamentals: Get fundamental financial metrics and ratios
            - get_tiingo_crypto_price: Get cryptocurrency prices and historical data
            
            BRAVE SEARCH TOOLS (if available):
            - brave_web_search: Search the web for current information and real-time data
            - brave_news_search: Search for recent news articles from across the web
            - brave_image_search: Search for images on any topic
            - brave_video_search: Search for videos including tutorials and explanations
            - brave_ai_summarizer: Get AI-powered summaries of complex topics
            
            For portfolio construction, you MUST follow these steps:
            1. FIRST: Use get_market_summary to understand current market conditions
            2. THEN: Use get_stock_info or get_tiingo_stock_metadata for each recommended stock/ETF to get current prices and fundamentals
            3. Use get_tiingo_crypto_price for any cryptocurrency recommendations (if available)
            4. Use brave_news_search or financial news tools to understand current market sentiment (if available)
            5. ONLY AFTER gathering current data, construct your portfolio recommendations
            
            CRITICAL: You must format your final portfolio recommendation as valid JSON with the following structure:
            
            {{
              "portfolio_summary": {{
                "total_investment": "investment_amount",
                "risk_level": "risk_level",
                "time_horizon": "time_horizon",
                "date_created": "current_date"
              }},
              "recommendations": [
                {{
                  "ticker_symbol": "AAPL",
                  "allocation_percent": 15.0,
                  "rationale": "Strong fundamentals, market leader in technology sector with consistent revenue growth",
                  "notes": "Current price: $XXX.XX, P/E ratio: XX.X, recommended for long-term growth"
                }}
              ],
              "portfolio_allocation": {{
                "stocks": XX.X,
                "etfs": XX.X,
                "bonds": XX.X,
                "alternatives": XX.X
              }},
              "risk_assessment": "Brief risk analysis",
              "expected_annual_return": "X-X%",
              "rebalancing_schedule": "Quarterly/Semi-annual/Annual"
            }}
            
            Each recommendation must include:
            - ticker_symbol: The stock/ETF ticker symbol
            - allocation_percent: Percentage of total portfolio as a number (e.g., 15.0 for 15%, NOT 0.15). All allocations must sum to 100%.
            - rationale: Investment thesis and reasoning for inclusion
            - notes: Additional details including ACTUAL CURRENT PRICES from tools, key metrics, and specific considerations
            
            You MUST use tools to get current prices and market data. Return ONLY the JSON - do not include any additional text or explanation outside the JSON structure.
            """),
            ("user", "{input}"),
            ("assistant", "I'll start by gathering current market data and financial information using the available tools to construct your portfolio recommendation."),
            ("placeholder", "{agent_scratchpad}"),
        ])
        
        # Create the agent
        self.agent = create_openai_tools_agent(self.llm, self.all_tools, self.prompt)
        
        # Create the agent executor
        self.agent_executor = AgentExecutor(agent=self.agent, tools=self.all_tools, verbose=False)
    
    def _sanitize_for_firestore(self, data: Dict[str, Any]) -> Dict[str, Any]:
        """
        Sanitize data dictionary to ensure no undefined/None values are sent to Firestore.
        
        Args:
            data: Dictionary to sanitize
        
        Returns:
            Dict: Sanitized dictionary safe for Firestore
        """
        sanitized = {}
        
        for key, value in data.items():
            if value is None:
                # Skip None values entirely rather than converting them
                continue
            elif isinstance(value, str) and value.strip() == '':
                # Skip empty strings if they're not meaningful
                continue
            elif isinstance(value, (int, float)) and value == 0 and key in ['quantity', 'target_price', 'price']:
                # Keep zero values for numeric fields as they might be meaningful
                sanitized[key] = float(value)
            elif isinstance(value, dict):
                # Recursively sanitize nested dictionaries
                nested_sanitized = self._sanitize_for_firestore(value)
                if nested_sanitized:  # Only add if not empty
                    sanitized[key] = nested_sanitized
            elif isinstance(value, list):
                # Filter out None values from lists
                sanitized_list = [item for item in value if item is not None]
                if sanitized_list:  # Only add if not empty
                    sanitized[key] = sanitized_list
            else:
                # Convert other types to appropriate formats
                if isinstance(value, str):
                    sanitized[key] = value.strip()
                elif isinstance(value, (int, float)):
                    sanitized[key] = float(value) if isinstance(value, float) else int(value)
                else:
                    sanitized[key] = value
        
        return sanitized
    
    def construct_portfolio(self, portfolio_goal: str) -> Dict[str, Any]:
        """
        Construct an investment portfolio based on a natural language description of goals.
        
        Args:
            portfolio_goal (str): Natural language description of portfolio requirements.
                                 Example: "I want to invest $10,000 with medium risk for 10 years, 
                                 focusing on stocks and ETFs with some crypto exposure"
        
        Returns:
            dict: JSON portfolio recommendation with allocations and rationale
        
        Raises:
            ValueError: If portfolio recommendation cannot be parsed as JSON
            RuntimeError: If there's an error during portfolio construction
        """
        try:
            # Format the portfolio request with today's date
            today_date = datetime.now().strftime("%B %d, %Y")
            
            portfolio_request = f"""
            Today is {today_date}.
            
            {portfolio_goal}
            
            Please research current market conditions, analyze suitable investments, and provide a comprehensive portfolio recommendation in the specified JSON format.
            Include current prices, fundamental analysis, and detailed rationale for each recommendation.
            """
            
            # Execute the agent
            result = self.agent_executor.invoke({"input": portfolio_request})
            
            # Parse the JSON response
            response_text = result["output"].strip()
            
            # Clean up the response to extract just the JSON
            if "```json" in response_text:
                json_start = response_text.find("```json") + 7
                json_end = response_text.find("```", json_start)
                response_text = response_text[json_start:json_end].strip()
            elif response_text.startswith("```") and response_text.endswith("```"):
                response_text = response_text[3:-3].strip()
            
            # Parse and return the JSON
            portfolio_recommendation = json.loads(response_text)
            return portfolio_recommendation
            
        except json.JSONDecodeError as e:
            raise ValueError(f"Failed to parse portfolio recommendation as JSON: {e}")
        except Exception as e:
            raise RuntimeError(f"Error constructing portfolio: {e}")
    
    def get_available_tools_info(self) -> Dict[str, Any]:
        """
        Get information about available tools and API keys status.
        
        Returns:
            dict: Information about available tools and their status
        """
        return {
            "total_tools": len(self.all_tools),
            "api_keys_status": {
                "openai": bool(self.openai_api_key),
                "tiingo": bool(self.tiingo_api_key),
                "brave_search": bool(self.brave_api_key)
            },
            "available_tools": [tool.name for tool in self.all_tools]
        }
    
    def _get_portfolio_cash_balance(self, portfolio_id: str, user_id: str) -> float:
        """
        Fetch the actual cash balance from the portfolio document.
        
        Args:
            portfolio_id: ID of the portfolio
            user_id: ID of the user (for authorization)
        
        Returns:
            float: The portfolio's cash balance
        """
        try:
            portfolio_doc = self.db.collection('portfolios').document(portfolio_id).get()
            
            if not portfolio_doc.exists:
                print(f"Portfolio {portfolio_id} not found, using default cash balance")
                return 10000.0
            
            portfolio_data = portfolio_doc.to_dict()
            
            # Verify user ownership
            if portfolio_data.get('userId') != user_id:
                print(f"User {user_id} does not own portfolio {portfolio_id}, using default cash balance")
                return 10000.0
            
            cash_balance = portfolio_data.get('cashBalance', 10000.0)
            print(f"Retrieved cash balance for portfolio {portfolio_id}: ${cash_balance}")
            return float(cash_balance)
            
        except Exception as e:
            print(f"Error fetching portfolio cash balance: {e}, using default")
            return 10000.0

    def _create_suggested_trades_from_portfolio(self, portfolio_recommendation: Dict[str, Any], portfolio_id: str, user_id: str) -> List[str]:
        """
        Convert portfolio recommendations into suggested trades and save to Firestore.
        
        Args:
            portfolio_recommendation: The AI-generated portfolio recommendation
            portfolio_id: ID of the portfolio to create suggestions for
            user_id: ID of the user who owns the portfolio
        
        Returns:
            List[str]: List of suggested trade document IDs
        """
        suggested_trade_ids = []
        
        # Get recommendations from the portfolio
        recommendations = portfolio_recommendation.get('recommendations', [])
        
        # Get the actual cash balance from the portfolio instead of using hardcoded amount
        cash_balance = self._get_portfolio_cash_balance(portfolio_id, user_id)
        print(f"Using cash balance of ${cash_balance} for calculating suggested trades")
        
        print(f"Processing {len(recommendations)} recommendations...")
        
        for i, recommendation in enumerate(recommendations, 1):
            try:
                print(f"\n--- Processing recommendation {i} ---")
                print(f"Raw recommendation data: {recommendation}")
                
                ticker_symbol = recommendation.get('ticker_symbol', '').upper().strip()
                allocation_percent = recommendation.get('allocation_percent', 0)
                rationale = recommendation.get('rationale', '').strip()
                notes = recommendation.get('notes', '').strip()
                
                print(f"Extracted values:")
                print(f"  ticker_symbol: '{ticker_symbol}'")
                print(f"  allocation_percent: {allocation_percent} (type: {type(allocation_percent)})")
                print(f"  rationale: '{rationale[:50]}...' (length: {len(rationale)})")
                print(f"  notes: '{notes[:50]}...' (length: {len(notes)})")
                
                # Skip if essential fields are missing
                if not ticker_symbol or allocation_percent <= 0:
<<<<<<< HEAD
                    print(f"SKIPPING: Missing essential fields - ticker: '{ticker_symbol}', allocation: {allocation_percent}")
=======
                    logger.warning(
                        "Skipping recommendation due to missing essential fields",
                        extra={"recommendation": recommendation},
                    )
>>>>>>> be94036e
                    continue
                
                # Calculate dollar amount for this allocation using actual cash balance
                print(f"Calculating dollar amount:")
                print(f"  cash_balance: ${cash_balance}")
                print(f"  allocation_percent: {allocation_percent}")
                print(f"  formula: {cash_balance} * ({allocation_percent} / 100)")
                
                dollar_amount = cash_balance * (allocation_percent / 100)
                print(f"  dollar_amount: ${dollar_amount}")
                
                # Extract current price from notes if available
                current_price = None
                print(f"Attempting to extract price from notes: '{notes}'")
                
                if 'price:' in notes.lower():
                    try:
                        # Extract price from notes like "Current price: $195.50"
                        price_part = notes.lower().split('price:')[1].split(',')[0].strip()
                        current_price = float(price_part.replace('$', '').strip())
                        print(f"  Successfully extracted price: ${current_price}")
                    except (IndexError, ValueError) as e:
                        print(f"  Failed to extract price: {e}")
                        current_price = None
                else:
                    print(f"  No 'price:' found in notes")
                
                # Calculate suggested quantity if we have a price
                suggested_quantity = None
                if current_price and current_price > 0:
                    print(f"Calculating shares:")
                    print(f"  formula: {dollar_amount} / {current_price}")
                    suggested_quantity = round(dollar_amount / current_price, 2)
                    print(f"  FINAL RESULT: {suggested_quantity} shares for {ticker_symbol}")
                    print(f"  Verification: {suggested_quantity} shares * ${current_price} = ${suggested_quantity * current_price:.2f} (target: ${dollar_amount:.2f})")
                else:
                    print(f"  No valid price available for {ticker_symbol}, setting quantity to 0")
                    suggested_quantity = 0
                
                # Create suggested trade document with all required fields
                suggested_trade = {
                    'portfolioId': str(portfolio_id),
                    'userId': str(user_id),
                    'symbol': ticker_symbol,
                    'name': ticker_symbol,  # Add name field for display
                    'type': 'stock',  # Default type - could be enhanced with actual asset type detection
                    'action': 'buy',  # New portfolio recommendations are always buy actions
                    'quantity': suggested_quantity if suggested_quantity is not None else 0,
                    'estimatedPrice': current_price if current_price is not None else 0,
                    'target_price': current_price if current_price is not None else 0,  # Keep for backward compatibility
                    'dollar_amount': dollar_amount,
                    'allocation_percent': float(allocation_percent),
                    'rationale': f"{rationale}. {notes}".strip() if rationale or notes else "AI portfolio recommendation",
                    'reasoning': f"{rationale}. {notes}".strip() if rationale or notes else "AI portfolio recommendation",  # Keep for backward compatibility
                    'priority': self._determine_priority(allocation_percent),
                    'risk_level': self._determine_risk_level(recommendation),
                    'status': 'pending',  # pending, executed, dismissed
                    'createdAt': datetime.now(),
                    'created_at': datetime.now(),  # Keep for backward compatibility
                    'updatedAt': datetime.now(),
                    'source': 'ai_portfolio_construction',
                    'portfolio_recommendation_id': portfolio_recommendation.get('portfolio_summary', {}).get('date_created', datetime.now().isoformat())
                }
                
                # Validate all fields are not None/undefined before saving
                for field_name, field_value in suggested_trade.items():
                    if field_value is None:
                        if field_name in ['quantity', 'target_price', 'estimatedPrice']:
                            suggested_trade[field_name] = 0  # Set numeric fields to 0
                        elif field_name in ['reasoning', 'rationale', 'portfolio_recommendation_id', 'name']:
                            suggested_trade[field_name] = ''  # Set string fields to empty string
                        else:
                            logger.warning(
                                "Field is None in suggested trade",
                                extra={"field": field_name, "symbol": ticker_symbol},
                            )
                
                # Save to Firestore
                doc_id = safe_firestore_add(self.db.collection('suggestedTrades'), suggested_trade)
                suggested_trade_ids.append(doc_id)
                
            except Exception as e:
                logger.error(
                    "Error creating suggested trade",
                    extra={"recommendation": recommendation, "error": str(e)},
                )
                continue
        
        return suggested_trade_ids
    
    def _determine_priority(self, allocation_percent: float) -> str:
        """Determine priority based on allocation percentage."""
        if allocation_percent >= 15:
            return 'high'
        elif allocation_percent >= 8:
            return 'medium'
        else:
            return 'low'
    
    def _determine_risk_level(self, recommendation: Dict[str, Any]) -> str:
        """Determine risk level based on the recommendation content."""
        rationale = recommendation.get('rationale', '').lower()
        notes = recommendation.get('notes', '').lower()
        content = f"{rationale} {notes}"
        
        # High risk indicators
        high_risk_keywords = ['crypto', 'volatile', 'speculative', 'growth', 'emerging', 'small-cap']
        # Low risk indicators  
        low_risk_keywords = ['stable', 'dividend', 'bond', 'conservative', 'blue-chip', 'utility']
        
        high_risk_count = sum(1 for keyword in high_risk_keywords if keyword in content)
        low_risk_count = sum(1 for keyword in low_risk_keywords if keyword in content)
        
        if high_risk_count > low_risk_count:
            return 'high'
        elif low_risk_count > high_risk_count:
            return 'low'
        else:
            return 'medium'
    
    def construct_portfolio_with_trades(self, portfolio_goal: str, portfolio_id: str, user_id: str) -> Dict[str, Any]:
        """
        Construct an investment portfolio and create suggested trades for it.
        
        Args:
            portfolio_goal (str): Natural language description of portfolio requirements
            portfolio_id (str): ID of the portfolio to create suggestions for
            user_id (str): ID of the user who owns the portfolio
        
        Returns:
            dict: Portfolio recommendation with suggested trades created
        """
        try:
            # First, construct the portfolio using the existing method
            portfolio_recommendation = self.construct_portfolio(portfolio_goal)
            
            # Create suggested trades from the recommendations
            suggested_trade_ids = self._create_suggested_trades_from_portfolio(
                portfolio_recommendation, portfolio_id, user_id
            )
            
            # Add suggested trades info to the response
            portfolio_recommendation['suggested_trades_created'] = {
                'count': len(suggested_trade_ids),
                'trade_ids': suggested_trade_ids,
                'portfolio_id': portfolio_id
            }
            
            return portfolio_recommendation
            
        except Exception as e:
            raise RuntimeError(f"Error constructing portfolio with trades: {e}")
    
    def get_suggested_trades(self, portfolio_id: str, user_id: str, status: str = None) -> List[Dict[str, Any]]:
        """
        Get suggested trades for a portfolio, optionally filtered by status.
        
        Args:
            portfolio_id (str): Portfolio ID
            user_id (str): User ID for authorization
            status (str, optional): Filter by status ('pending', 'converted', 'dismissed')
        
        Returns:
            List[Dict]: List of suggested trades
        """
        try:
            # Build base query
            trades_ref = self.db.collection('suggestedTrades')\
                .where('portfolioId', '==', portfolio_id)\
                .where('userId', '==', user_id)
            
            # Add status filter if provided
            if status:
                trades_ref = trades_ref.where('status', '==', status)
            
            # Order by creation date (most recent first)
            trades_ref = trades_ref.order_by('created_at', direction=firestore.Query.DESCENDING)
            
            trades_docs = trades_ref.get()
            
            suggested_trades = []
            for doc in trades_docs:
                trade_data = doc.to_dict()
                trade_data['id'] = doc.id
                
                # Use safe Firestore utilities to handle datetime conversion
                trade_data = sanitize_for_firestore(trade_data, for_response=True)
                
                suggested_trades.append(trade_data)
            
            return suggested_trades
            
        except Exception as e:
            raise RuntimeError(f"Error fetching suggested trades: {e}")
    
    def convert_suggested_trade_to_actual(self, suggested_trade_id: str, user_id: str, trade_data: Dict[str, Any] = None) -> str:
        """
        Convert a suggested trade to an actual trade.
        
        Args:
            suggested_trade_id (str): ID of the suggested trade
            user_id (str): User ID for authorization
            trade_data (Dict, optional): Override data for the actual trade
        
        Returns:
            str: ID of the created actual trade
        """
        try:
            # Get the suggested trade
            suggested_trade_ref = self.db.collection('suggestedTrades').document(suggested_trade_id)
            suggested_trade_doc = suggested_trade_ref.get()
            
            if not suggested_trade_doc.exists:
                raise ValueError("Suggested trade not found")
            
            suggested_trade = suggested_trade_doc.to_dict()
            
            # Verify user ownership
            if suggested_trade.get('userId') != user_id:
                raise ValueError("You do not have permission to access this suggested trade")
            
            # Get values with defaults to avoid None/undefined
            default_quantity = suggested_trade.get('quantity', 0)
            default_price = suggested_trade.get('estimatedPrice', suggested_trade.get('target_price', 0))
            default_reasoning = suggested_trade.get('rationale', suggested_trade.get('reasoning', 'AI portfolio recommendation'))
            
            # Handle trade_data overrides
            final_quantity = default_quantity
            final_price = default_price
            final_fees = 0
            final_notes = f"Executed from suggested trade: {default_reasoning}"
            
            if trade_data:
                final_quantity = trade_data.get('quantity', default_quantity)
                final_price = trade_data.get('price', default_price)
                final_fees = trade_data.get('fees', 0)
                custom_notes = trade_data.get('notes', '')
                if custom_notes:
                    final_notes = custom_notes
            
            # Ensure all values are properly typed and not None
            final_quantity = float(final_quantity) if final_quantity is not None else 0.0
            final_price = float(final_price) if final_price is not None else 0.0
            final_fees = float(final_fees) if final_fees is not None else 0.0
            
            # Create actual trade document
            actual_trade = {
                'portfolioId': str(suggested_trade.get('portfolioId', '')),
                'userId': str(user_id),
                'symbol': str(suggested_trade.get('symbol', '')),
                'type': str(suggested_trade.get('action', 'buy')),  # buy/sell
                'quantity': final_quantity,
                'price': final_price,
                'date': datetime.now(),
                'fees': final_fees,
                'notes': str(final_notes),
                'suggested_trade_id': str(suggested_trade_id),
                'source': 'suggested_trade_conversion'
            }
            
            # Validate all fields are not None/undefined before saving
            for field_name, field_value in actual_trade.items():
                if field_value is None:
                    if field_name in ['quantity', 'price', 'fees']:
                        actual_trade[field_name] = 0.0  # Set numeric fields to 0
                    else:
                        actual_trade[field_name] = ''  # Set string fields to empty string
                        logger.warning(
                            "Field is None in actual trade",
                            extra={"field": field_name},
                        )
            
            # Save actual trade to Firestore
            actual_trade_id = safe_firestore_add(self.db.collection('trades'), actual_trade)
            
            # Update suggested trade status to converted
            update_data = {
                'status': 'converted',
                'convertedAt': datetime.now(),
                'convertedToTradeId': str(actual_trade_id)
            }
            safe_firestore_update(suggested_trade_ref, update_data)
            
            return actual_trade_id
            
        except Exception as e:
            raise RuntimeError(f"Error converting suggested trade to actual: {e}")
    
    def dismiss_suggested_trade(self, suggested_trade_id: str, user_id: str, reason: str = None) -> bool:
        """
        Dismiss a suggested trade.
        
        Args:
            suggested_trade_id (str): ID of the suggested trade
            user_id (str): User ID for authorization
            reason (str, optional): Reason for dismissal
        
        Returns:
            bool: Success status
        """
        try:
            # Get the suggested trade
            suggested_trade_ref = self.db.collection('suggestedTrades').document(suggested_trade_id)
            suggested_trade_doc = suggested_trade_ref.get()
            
            if not suggested_trade_doc.exists:
                raise ValueError("Suggested trade not found")
            
            suggested_trade = suggested_trade_doc.to_dict()
            
            # Verify user ownership
            if suggested_trade.get('userId') != user_id:
                raise ValueError("You do not have permission to access this suggested trade")
            
            # Update suggested trade status to dismissed
            update_data = {
                'status': 'dismissed',
                'dismissed_at': datetime.now()
            }
            
            # Only add reason if it's provided and not empty
            if reason and reason.strip():
                update_data['dismissal_reason'] = str(reason.strip())
            
            safe_firestore_update(suggested_trade_ref, update_data)
            
            return True
            
        except Exception as e:
            raise RuntimeError(f"Error dismissing suggested trade: {e}") <|MERGE_RESOLUTION|>--- conflicted
+++ resolved
@@ -328,14 +328,11 @@
                 
                 # Skip if essential fields are missing
                 if not ticker_symbol or allocation_percent <= 0:
-<<<<<<< HEAD
                     print(f"SKIPPING: Missing essential fields - ticker: '{ticker_symbol}', allocation: {allocation_percent}")
-=======
                     logger.warning(
                         "Skipping recommendation due to missing essential fields",
-                        extra={"recommendation": recommendation},
+                        extra={"recommendation": recommendation, "ticker_symbol": ticker_symbol, "allocation_percent": allocation_percent},
                     )
->>>>>>> be94036e
                     continue
                 
                 # Calculate dollar amount for this allocation using actual cash balance
